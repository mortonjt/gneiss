--- conflicted
+++ resolved
@@ -2,10 +2,7 @@
 
 ## Version 0.4.1
 * Added colorbar for heatmap
-<<<<<<< HEAD
-=======
 * Decoupled qiime2 from gneiss.  All qiime2 commands have now been ported to [q2-gneiss](https://github.com/qiime2/q2-gneiss)
->>>>>>> 0f1d7dfe
 
 ## Version 0.4.0
 * Accelerated the ordinary least squares regression
