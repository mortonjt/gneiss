--- conflicted
+++ resolved
@@ -14,18 +14,12 @@
 from q2_types.tree import Phylogeny, Rooted
 from qiime2.plugin import MetadataCategory, Bool
 from gneiss.plugin_setup import plugin
-from gneiss.cluster._pba import proportional_linkage, gradient_linkage
-from gneiss.util import rename_internal_nodes
+from gneiss.cluster._pba import correlation_linkage, gradient_linkage
 from gneiss.sort import gradient_sort, mean_niche_estimator
 
 
-<<<<<<< HEAD
-def proportional_clustering(table: pd.DataFrame) -> skbio.TreeNode:
-    """ Builds a tree for features based on a proportionality.
-=======
 def correlation_clustering(table: pd.DataFrame) -> skbio.TreeNode:
     """ Builds a tree for features based on correlation.
->>>>>>> f57018ba
 
     Parameters
     ----------
@@ -36,22 +30,17 @@
     Returns
     -------
     skbio.TreeNode
-<<<<<<< HEAD
-       Represents the partitioning of features with respect to proportionality.
-=======
        Represents the partitioning of features with respect to correlation.
->>>>>>> f57018ba
     """
-    t = proportional_linkage(table)
-    t = rename_internal_nodes(t)
+    t = correlation_linkage(table)
     return t
 
 
 plugin.methods.register_function(
-    function=proportional_clustering,
+    function=correlation_clustering,
     inputs={'table': FeatureTable[Composition]},
     outputs=[('clustering', Phylogeny[Rooted])],
-    name='Hierarchical clustering using proportionality.',
+    name='Hierarchical clustering using feature correlation.',
     input_descriptions={
         'table': ('The feature table containing the samples in which '
                   'the columns will be clustered.')},
@@ -99,7 +88,6 @@
     mean_g = pd.Series(mean_g, index=table.columns)
     mean_g = mean_g.sort_values()
     t = gradient_sort(t, mean_g)
-    t = rename_internal_nodes(t)
     return t
 
 
