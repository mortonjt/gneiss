# ----------------------------------------------------------------------------
# Copyright (c) 2016--, gneiss development team.
#
# Distributed under the terms of the Modified BSD License.
#
# The full license is in the file COPYING.txt, distributed with this software.
# ----------------------------------------------------------------------------
import unittest
<<<<<<< HEAD
from gneiss.plot import (balance_boxplot, balance_barplots,
                         balance_histogram, mixture_plot)
=======
from gneiss.plot import balance_boxplot, balance_barplots, proportion_plot
>>>>>>> cbb84d31
import numpy as np
import pandas as pd
import numpy.testing as npt
import matplotlib.pyplot as plt
from skbio import TreeNode
from skbio.util import get_data_path


class TestHistogram(unittest.TestCase):
    def setUp(self):
        self.df = pd.DataFrame({
            'y': [-2, -2.2, -1.8, -1.5, -1, 1, 1.5, 2, 2.2, 1.8],
            'group': ['a', 'a', 'a', 'a', 'a', 'b', 'b', 'b', 'b', 'b']
            })
    def test_histogram(self):
        a = balance_histogram(self.df.y, self.df.group)
        res = a.get_lines()[0]._xy
        exp = np.loadtxt(get_data_path('test_histogram_coords.txt'))
        npt.assert_allclose(exp, res)


class TestBoxplot(unittest.TestCase):
    def setUp(self):
        self.df = pd.DataFrame({
            'y': [-2, -2.2, -1.8, -1.5, -1, 1, 1.5, 2, 2.2, 1.8],
            'group': ['a', 'a', 'a', 'a', 'a', 'b', 'b', 'b', 'b', 'b'],
            'hue': ['0', '1', '0', '1', '0', '1', '0', '1', '0', '1']}
        )
        self.tree = TreeNode.read(['((c, d)z, (b,a)x)y;'])
        self.feature_df = pd.DataFrame(
            {
                'type': ['tomato', 'carrots', 'apple', 'bacon'],
                'food': ['vegatable', 'vegatable', 'fruit', 'meat'],
                'seed': ['yes', 'no', 'yes', 'no']
            },
            index=["a", "b", "c", "d"]
        )

    def test_basic_boxplot(self):
        a = balance_boxplot('y', y='group', data=self.df)
        res = np.vstack([i._xy for i in a.get_lines()])
        exp = np.array([[-2., 0.],
                        [-2.2, 0.],
                        [-1.5, 0.],
                        [-1., 0.],
                        [-2.2, -0.2],
                        [-2.2, 0.2],
                        [-1., -0.2],
                        [-1., 0.2],
                        [-1.8, -0.4],
                        [-1.8, 0.4],
                        [1.5, 1.],
                        [1., 1.],
                        [2., 1.],
                        [2.2, 1.],
                        [1., 0.8],
                        [1., 1.2],
                        [2.2, 0.8],
                        [2.2, 1.2],
                        [1.8, 0.6],
                        [1.8, 1.4]])
        npt.assert_allclose(res, exp)

    def test_basic_hue_boxplot(self):
        a = balance_boxplot('y', y='group', hue='hue', data=self.df)
        res = np.vstack([i._xy for i in a.get_lines()])
        exp = np.array([[-1.9, -0.2],
                        [-2., -0.2],
                        [-1.4, -0.2],
                        [-1., -0.2],
                        [-2., -0.298],
                        [-2., -0.102],
                        [-1., -0.298],
                        [-1., -0.102],
                        [-1.8, -0.396],
                        [-1.8, -0.004],
                        [-2.025, 0.2],
                        [-2.2, 0.2],
                        [-1.675, 0.2],
                        [-1.5, 0.2],
                        [-2.2, 0.102],
                        [-2.2, 0.298],
                        [-1.5, 0.102],
                        [-1.5, 0.298],
                        [-1.85, 0.004],
                        [-1.85, 0.396],
                        [1.675, 0.8],
                        [1.5, 0.8],
                        [2.025, 0.8],
                        [2.2, 0.8],
                        [1.5, 0.702],
                        [1.5, 0.898],
                        [2.2, 0.702],
                        [2.2, 0.898],
                        [1.85, 0.604],
                        [1.85, 0.996],
                        [1.4, 1.2],
                        [1., 1.2],
                        [1.9, 1.2],
                        [2., 1.2],
                        [1., 1.102],
                        [1., 1.298],
                        [2., 1.102],
                        [2., 1.298],
                        [1.8, 1.004],
                        [1.8, 1.396]])
        npt.assert_allclose(res, exp)

    def test_basic_barplot(self):
        ax_denom, ax_num = balance_barplots(self.tree, 'y', header='food',
                                            feature_metadata=self.feature_df)


<<<<<<< HEAD
class TestMixturePlot(unittest.TestCase):

    def setUp(self):
        self.spectrum = np.array(
            [0.4579667, 0.39576221, -0.39520894, -0.44957529, 0.0147894,
             0.03894491, 0.01431574, 0.02130079, 0.00530691, 0.00163606,
             0.10417575, 0.01679624, 0.01408287, 0.08377197, -0.05097175,
             0.01467061, 0.0513028, 0.03894267, 0.07682788, -0.02302689,
             0.03727277, -0.00167041, 0.06700641, 0.09992187, 0.07400123,
             -0.05075235, 0.03855951, 0.03232991, 0.033296, -0.0778636,
             -0.02262944, 0.01665713, 0.02012388, -0.08734141, 0.04402584,
             0.01885096, 0.01236461, 0.02019468, -0.01489146, -0.10339335,
             -0.0526063, -0.03070242, 0.01214559, -0.15510279, -0.04290816,
             0.04884383, 0.03615357, -0.00967101, 0.02681241, 0.01047964,
             -0.03984972, -0.0016186, 0.02497351, -0.02950191, 0.04832895,
             -0.068324, 0.00458738, 0.01106375, 0.04545569, 0.00771012,
             0.02453104, -0.01616486, 0.05563585, 0.01309359, 0.01579368,
             0.0051668, 0.01042911, -0.07541249, -0.0228381, -0.00250977,
             -0.0163356, -0.11578245, 0.00780789, -0.04505144, 0.11493317,
             0.06772574, -0.06261561, -0.08941559, -0.02147429, -0.01220844,
             -0.04686819, 0.05811476, -0.02413633, 0.14336764, -0.08111341,
             0.05834844, -0.09425382, 0.03425244, 0.05037963, -0.0336687,
             -0.06270773, 0.07621378, 0.04144562, 0.01764233, 0.05221101,
             -0.04337608, 0.06173909, -0.04485265, 0.01397837, 0.04435679,
             0.04435679, -0.01826977, -0.01877417, 0.0629691 ])

    def test_mixture_plot(self):
        a = mixture_plot(self.spectrum)
        res = a.get_lines()[0]._xy
        exp = np.loadtxt(get_data_path('test_mixture_coords.txt'))
        npt.assert_allclose(exp, res)
=======
class TestProportionPlot(unittest.TestCase):
    def setUp(self):
        self.table = pd.DataFrame({
            'A': [1, 1.2, 1.1, 2.1, 2.2, 2],
            'B': [9.9, 10, 10.1, 2, 2.4, 2.1],
            'C': [5, 3, 1, 2, 2, 3],
            'D': [5, 5, 5, 5, 5, 5],
        }, index=['S1', 'S2', 'S3', 'S4', 'S5', 'S6'])

        self.feature_metadata = pd.DataFrame({
            'A': ['k__foo', 'p__bar', 'c__', 'o__', 'f__', 'g__', 's__'],
            'B': ['k__foo', 'p__bar', 'c__', 'o__', 'f__', 'g__', 's__'],
            'C': ['k__poo', 'p__tar', 'c__', 'o__', 'f__', 'g__', 's__'],
            'D': ['k__poo', 'p__far', 'c__', 'o__', 'f__', 'g__', 's__']
        }, index=['kingdom', 'phylum', 'class', 'order',
                  'family', 'genus', 'species']).T

        self.metadata = pd.DataFrame({
            'groups': ['X', 'X', 'X', 'Y', 'Y', 'Y'],
            'dry': [1, 2, 3, 4, 5, 6]
        }, index=['S1', 'S2', 'S3', 'S4', 'S5', 'S6'])

    def test_proportion_plot(self):
        np.random.seed(0)
        num_features = ['A', 'B']
        denom_features = ['C', 'D']
        ax1, ax2 = proportion_plot(self.table, self.metadata,
                                   'groups', 'X', 'Y',
                                   num_features, denom_features,
                                   self.feature_metadata,
                                   label_col='phylum')
        res = np.vstack([l.get_xydata() for l in ax1.get_lines()])
        exp=np.array([0., 0., 1., 1., 2., 2., 3., 3.])

        npt.assert_allclose(res[:, 1], exp, verbose=True)

        res = np.vstack([l.get_xydata() for l in ax2.get_lines()])
        exp=np.array([0., 0., 1., 1., 2., 2., 3., 3.])

        npt.assert_allclose(res[:, 1], exp, verbose=True)

        res = [l._text for l in ax2.get_yticklabels()]
        exp = ['p__bar', 'p__bar', 'p__tar', 'p__far']
        self.assertListEqual(res, exp)

    def test_proportion_plot_order(self):
        self.maxDiff = None
        np.random.seed(0)
        # tests for different ordering
        num_features = ['A', 'B']
        denom_features = ['D', 'C']
        ax1, ax2 = proportion_plot(self.table, self.metadata,
                                   'groups', 'X', 'Y',
                                   num_features, denom_features,
                                   self.feature_metadata,
                                   label_col='phylum')
        res = np.vstack([l.get_xydata() for l in ax1.get_lines()])
        exp = np.array([0., 0., 1., 1., 2., 2., 3., 3.])

        npt.assert_allclose(res[:, 1], exp, atol=1e-2, rtol=1e-2, verbose=True)

        res = np.vstack([l.get_xydata() for l in ax2.get_lines()])
        exp = np.array([0., 0., 1., 1., 2., 2., 3., 3.])

        npt.assert_allclose(res[:, 1], exp, atol=1e-2, rtol=1e-2, verbose=True)

        res = [l._text for l in ax2.get_yticklabels()]
        exp = ['p__bar', 'p__bar', 'p__far', 'p__tar']
        self.assertListEqual(res, exp)

    def test_proportion_plot_order_figure(self):
        self.maxDiff = None
        np.random.seed(0)
        # tests for different ordering
        fig, axes = plt.subplots(1, 2)

        num_features = ['A', 'B']
        denom_features = ['D', 'C']
        ax1, ax2 = proportion_plot(self.table, self.metadata,
                                   'groups', 'X', 'Y',
                                   num_features, denom_features,
                                   self.feature_metadata,
                                   label_col='phylum', axes=axes)
        res = np.vstack([l.get_xydata() for l in ax1.get_lines()])
        exp = np.array([0., 0., 1., 1., 2., 2., 3., 3.])

        npt.assert_allclose(res[:, 1], exp, atol=1e-2, rtol=1e-2, verbose=True)

        res = np.vstack([l.get_xydata() for l in ax2.get_lines()])
        exp = np.array([0., 0., 1., 1., 2., 2., 3., 3.])


        npt.assert_allclose(res[:, 1], exp, atol=1e-2, rtol=1e-2, verbose=True)

        res = [l._text for l in ax2.get_yticklabels()]
        exp = ['p__bar', 'p__bar', 'p__far', 'p__tar']
        self.assertListEqual(res, exp)

    def test_proportion_plot_original_labels(self):
        # tests for different ordering
        fig, axes = plt.subplots(1, 2)

        num_features = ['A', 'B']
        denom_features = ['D', 'C']
        ax1, ax2 = proportion_plot(self.table, self.metadata,
                                   'groups', 'X', 'Y',
                                   num_features, denom_features,
                                   axes=axes)

        res = [l._text for l in ax2.get_yticklabels()]
        exp = ['A', 'B', 'D', 'C']
        self.assertListEqual(res, exp)
>>>>>>> cbb84d31


if __name__ == '__main__':
    unittest.main()<|MERGE_RESOLUTION|>--- conflicted
+++ resolved
@@ -6,12 +6,9 @@
 # The full license is in the file COPYING.txt, distributed with this software.
 # ----------------------------------------------------------------------------
 import unittest
-<<<<<<< HEAD
 from gneiss.plot import (balance_boxplot, balance_barplots,
-                         balance_histogram, mixture_plot)
-=======
-from gneiss.plot import balance_boxplot, balance_barplots, proportion_plot
->>>>>>> cbb84d31
+                         balance_histogram, mixture_plot, 
+                         proportion_plot)
 import numpy as np
 import pandas as pd
 import numpy.testing as npt
@@ -125,7 +122,120 @@
                                             feature_metadata=self.feature_df)
 
 
-<<<<<<< HEAD
+class TestProportionPlot(unittest.TestCase):
+    def setUp(self):
+        self.table = pd.DataFrame({
+            'A': [1, 1.2, 1.1, 2.1, 2.2, 2],
+            'B': [9.9, 10, 10.1, 2, 2.4, 2.1],
+            'C': [5, 3, 1, 2, 2, 3],
+            'D': [5, 5, 5, 5, 5, 5],
+        }, index=['S1', 'S2', 'S3', 'S4', 'S5', 'S6'])
+
+        self.feature_metadata = pd.DataFrame({
+            'A': ['k__foo', 'p__bar', 'c__', 'o__', 'f__', 'g__', 's__'],
+            'B': ['k__foo', 'p__bar', 'c__', 'o__', 'f__', 'g__', 's__'],
+            'C': ['k__poo', 'p__tar', 'c__', 'o__', 'f__', 'g__', 's__'],
+            'D': ['k__poo', 'p__far', 'c__', 'o__', 'f__', 'g__', 's__']
+        }, index=['kingdom', 'phylum', 'class', 'order',
+                  'family', 'genus', 'species']).T
+
+        self.metadata = pd.DataFrame({
+            'groups': ['X', 'X', 'X', 'Y', 'Y', 'Y'],
+            'dry': [1, 2, 3, 4, 5, 6]
+        }, index=['S1', 'S2', 'S3', 'S4', 'S5', 'S6'])
+
+    def test_proportion_plot(self):
+        np.random.seed(0)
+        num_features = ['A', 'B']
+        denom_features = ['C', 'D']
+        ax1, ax2 = proportion_plot(self.table, self.metadata,
+                                   'groups', 'X', 'Y',
+                                   num_features, denom_features,
+                                   self.feature_metadata,
+                                   label_col='phylum')
+        res = np.vstack([l.get_xydata() for l in ax1.get_lines()])
+        exp=np.array([0., 0., 1., 1., 2., 2., 3., 3.])
+
+        npt.assert_allclose(res[:, 1], exp, verbose=True)
+
+        res = np.vstack([l.get_xydata() for l in ax2.get_lines()])
+        exp=np.array([0., 0., 1., 1., 2., 2., 3., 3.])
+
+        npt.assert_allclose(res[:, 1], exp, verbose=True)
+
+        res = [l._text for l in ax2.get_yticklabels()]
+        exp = ['p__bar', 'p__bar', 'p__tar', 'p__far']
+        self.assertListEqual(res, exp)
+
+    def test_proportion_plot_order(self):
+        self.maxDiff = None
+        np.random.seed(0)
+        # tests for different ordering
+        num_features = ['A', 'B']
+        denom_features = ['D', 'C']
+        ax1, ax2 = proportion_plot(self.table, self.metadata,
+                                   'groups', 'X', 'Y',
+                                   num_features, denom_features,
+                                   self.feature_metadata,
+                                   label_col='phylum')
+        res = np.vstack([l.get_xydata() for l in ax1.get_lines()])
+        exp = np.array([0., 0., 1., 1., 2., 2., 3., 3.])
+
+        npt.assert_allclose(res[:, 1], exp, atol=1e-2, rtol=1e-2, verbose=True)
+
+        res = np.vstack([l.get_xydata() for l in ax2.get_lines()])
+        exp = np.array([0., 0., 1., 1., 2., 2., 3., 3.])
+
+        npt.assert_allclose(res[:, 1], exp, atol=1e-2, rtol=1e-2, verbose=True)
+
+        res = [l._text for l in ax2.get_yticklabels()]
+        exp = ['p__bar', 'p__bar', 'p__far', 'p__tar']
+        self.assertListEqual(res, exp)
+
+    def test_proportion_plot_order_figure(self):
+        self.maxDiff = None
+        np.random.seed(0)
+        # tests for different ordering
+        fig, axes = plt.subplots(1, 2)
+
+        num_features = ['A', 'B']
+        denom_features = ['D', 'C']
+        ax1, ax2 = proportion_plot(self.table, self.metadata,
+                                   'groups', 'X', 'Y',
+                                   num_features, denom_features,
+                                   self.feature_metadata,
+                                   label_col='phylum', axes=axes)
+        res = np.vstack([l.get_xydata() for l in ax1.get_lines()])
+        exp = np.array([0., 0., 1., 1., 2., 2., 3., 3.])
+
+        npt.assert_allclose(res[:, 1], exp, atol=1e-2, rtol=1e-2, verbose=True)
+
+        res = np.vstack([l.get_xydata() for l in ax2.get_lines()])
+        exp = np.array([0., 0., 1., 1., 2., 2., 3., 3.])
+
+
+        npt.assert_allclose(res[:, 1], exp, atol=1e-2, rtol=1e-2, verbose=True)
+
+        res = [l._text for l in ax2.get_yticklabels()]
+        exp = ['p__bar', 'p__bar', 'p__far', 'p__tar']
+        self.assertListEqual(res, exp)
+
+    def test_proportion_plot_original_labels(self):
+        # tests for different ordering
+        fig, axes = plt.subplots(1, 2)
+
+        num_features = ['A', 'B']
+        denom_features = ['D', 'C']
+        ax1, ax2 = proportion_plot(self.table, self.metadata,
+                                   'groups', 'X', 'Y',
+                                   num_features, denom_features,
+                                   axes=axes)
+
+        res = [l._text for l in ax2.get_yticklabels()]
+        exp = ['A', 'B', 'D', 'C']
+        self.assertListEqual(res, exp)
+
+
 class TestMixturePlot(unittest.TestCase):
 
     def setUp(self):
@@ -157,120 +267,6 @@
         res = a.get_lines()[0]._xy
         exp = np.loadtxt(get_data_path('test_mixture_coords.txt'))
         npt.assert_allclose(exp, res)
-=======
-class TestProportionPlot(unittest.TestCase):
-    def setUp(self):
-        self.table = pd.DataFrame({
-            'A': [1, 1.2, 1.1, 2.1, 2.2, 2],
-            'B': [9.9, 10, 10.1, 2, 2.4, 2.1],
-            'C': [5, 3, 1, 2, 2, 3],
-            'D': [5, 5, 5, 5, 5, 5],
-        }, index=['S1', 'S2', 'S3', 'S4', 'S5', 'S6'])
-
-        self.feature_metadata = pd.DataFrame({
-            'A': ['k__foo', 'p__bar', 'c__', 'o__', 'f__', 'g__', 's__'],
-            'B': ['k__foo', 'p__bar', 'c__', 'o__', 'f__', 'g__', 's__'],
-            'C': ['k__poo', 'p__tar', 'c__', 'o__', 'f__', 'g__', 's__'],
-            'D': ['k__poo', 'p__far', 'c__', 'o__', 'f__', 'g__', 's__']
-        }, index=['kingdom', 'phylum', 'class', 'order',
-                  'family', 'genus', 'species']).T
-
-        self.metadata = pd.DataFrame({
-            'groups': ['X', 'X', 'X', 'Y', 'Y', 'Y'],
-            'dry': [1, 2, 3, 4, 5, 6]
-        }, index=['S1', 'S2', 'S3', 'S4', 'S5', 'S6'])
-
-    def test_proportion_plot(self):
-        np.random.seed(0)
-        num_features = ['A', 'B']
-        denom_features = ['C', 'D']
-        ax1, ax2 = proportion_plot(self.table, self.metadata,
-                                   'groups', 'X', 'Y',
-                                   num_features, denom_features,
-                                   self.feature_metadata,
-                                   label_col='phylum')
-        res = np.vstack([l.get_xydata() for l in ax1.get_lines()])
-        exp=np.array([0., 0., 1., 1., 2., 2., 3., 3.])
-
-        npt.assert_allclose(res[:, 1], exp, verbose=True)
-
-        res = np.vstack([l.get_xydata() for l in ax2.get_lines()])
-        exp=np.array([0., 0., 1., 1., 2., 2., 3., 3.])
-
-        npt.assert_allclose(res[:, 1], exp, verbose=True)
-
-        res = [l._text for l in ax2.get_yticklabels()]
-        exp = ['p__bar', 'p__bar', 'p__tar', 'p__far']
-        self.assertListEqual(res, exp)
-
-    def test_proportion_plot_order(self):
-        self.maxDiff = None
-        np.random.seed(0)
-        # tests for different ordering
-        num_features = ['A', 'B']
-        denom_features = ['D', 'C']
-        ax1, ax2 = proportion_plot(self.table, self.metadata,
-                                   'groups', 'X', 'Y',
-                                   num_features, denom_features,
-                                   self.feature_metadata,
-                                   label_col='phylum')
-        res = np.vstack([l.get_xydata() for l in ax1.get_lines()])
-        exp = np.array([0., 0., 1., 1., 2., 2., 3., 3.])
-
-        npt.assert_allclose(res[:, 1], exp, atol=1e-2, rtol=1e-2, verbose=True)
-
-        res = np.vstack([l.get_xydata() for l in ax2.get_lines()])
-        exp = np.array([0., 0., 1., 1., 2., 2., 3., 3.])
-
-        npt.assert_allclose(res[:, 1], exp, atol=1e-2, rtol=1e-2, verbose=True)
-
-        res = [l._text for l in ax2.get_yticklabels()]
-        exp = ['p__bar', 'p__bar', 'p__far', 'p__tar']
-        self.assertListEqual(res, exp)
-
-    def test_proportion_plot_order_figure(self):
-        self.maxDiff = None
-        np.random.seed(0)
-        # tests for different ordering
-        fig, axes = plt.subplots(1, 2)
-
-        num_features = ['A', 'B']
-        denom_features = ['D', 'C']
-        ax1, ax2 = proportion_plot(self.table, self.metadata,
-                                   'groups', 'X', 'Y',
-                                   num_features, denom_features,
-                                   self.feature_metadata,
-                                   label_col='phylum', axes=axes)
-        res = np.vstack([l.get_xydata() for l in ax1.get_lines()])
-        exp = np.array([0., 0., 1., 1., 2., 2., 3., 3.])
-
-        npt.assert_allclose(res[:, 1], exp, atol=1e-2, rtol=1e-2, verbose=True)
-
-        res = np.vstack([l.get_xydata() for l in ax2.get_lines()])
-        exp = np.array([0., 0., 1., 1., 2., 2., 3., 3.])
-
-
-        npt.assert_allclose(res[:, 1], exp, atol=1e-2, rtol=1e-2, verbose=True)
-
-        res = [l._text for l in ax2.get_yticklabels()]
-        exp = ['p__bar', 'p__bar', 'p__far', 'p__tar']
-        self.assertListEqual(res, exp)
-
-    def test_proportion_plot_original_labels(self):
-        # tests for different ordering
-        fig, axes = plt.subplots(1, 2)
-
-        num_features = ['A', 'B']
-        denom_features = ['D', 'C']
-        ax1, ax2 = proportion_plot(self.table, self.metadata,
-                                   'groups', 'X', 'Y',
-                                   num_features, denom_features,
-                                   axes=axes)
-
-        res = [l._text for l in ax2.get_yticklabels()]
-        exp = ['A', 'B', 'D', 'C']
-        self.assertListEqual(res, exp)
->>>>>>> cbb84d31
 
 
 if __name__ == '__main__':
