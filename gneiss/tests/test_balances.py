--- conflicted
+++ resolved
@@ -26,10 +26,6 @@
     res_data = res_data[res_data[:, 0].argsort()]
     exp_data = exp_data[exp_data[:, 1].argsort()]
     exp_data = exp_data[exp_data[:, 0].argsort()]
-<<<<<<< HEAD
-
-=======
->>>>>>> 52edad92
     npt.assert_allclose(res_data, exp_data, rtol=rtol, atol=atol)
 
 
@@ -48,14 +44,6 @@
         assert_coo_allclose(exp_basis, res_basis)
         self.assertListEqual(exp_keys, res_keys)
 
-<<<<<<< HEAD
-    def test_sparse_balance_basis_unbalanced(self):
-        tree = u"((a,b)c, d);"
-        t = TreeNode.read([tree])
-
-        exp_basis = coo_matrix(np.array(
-            [[-np.sqrt(1. / 6), -np.sqrt(1. / 6),np.sqrt(2. / 3)],
-=======
     def test_sparse_balance_basis_invalid(self):
         with self.assertRaises(ValueError):
             tree = u"(a,b,c);"
@@ -67,7 +55,6 @@
         t = TreeNode.read([tree])
         exp_basis = coo_matrix(np.array(
             [[-np.sqrt(1. / 6), -np.sqrt(1. / 6), np.sqrt(2. / 3)],
->>>>>>> 52edad92
              [-np.sqrt(1. / 2), np.sqrt(1. / 2), 0]]
         ))
         exp_keys = [t.name, t[0].name]
@@ -75,8 +62,6 @@
 
         assert_coo_allclose(exp_basis, res_basis)
         self.assertListEqual(exp_keys, res_keys)
-<<<<<<< HEAD
-=======
 
     def test_sparse_balance_basis_unbalanced2(self):
         tree = u"(d, (a,b)c);"
@@ -94,7 +79,6 @@
         res_basis, res_keys = sparse_balance_basis(t)
         assert_coo_allclose(exp_basis, res_basis, atol=1e-7, rtol=1e-7)
         self.assertListEqual(exp_keys, res_keys)
->>>>>>> 52edad92
 
 
 class TestBalances(unittest.TestCase):
@@ -155,11 +139,7 @@
         t = TreeNode.read([tree])
 
         exp_basis = np.array(
-<<<<<<< HEAD
-            [[-np.sqrt(1. / 6), -np.sqrt(1. / 6),np.sqrt(2. / 3)],
-=======
             [[-np.sqrt(1. / 6), -np.sqrt(1. / 6), np.sqrt(2. / 3)],
->>>>>>> 52edad92
              [-np.sqrt(1. / 2), np.sqrt(1. / 2), 0]]
         )
         exp_keys = [t.name, t[0].name]
