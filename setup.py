#!/usr/bin/env python

# ----------------------------------------------------------------------------
# Copyright (c) 2016--, gneiss development team.
#
# Distributed under the terms of the GPLv3 License.
#
# The full license is in the file COPYING.txt, distributed with this software.
# ----------------------------------------------------------------------------

import re
import ast
import os

from setuptools import find_packages, setup
from setuptools.command.build_ext import build_ext as _build_ext


class build_ext(_build_ext):
    def finalize_options(self):
        _build_ext.finalize_options(self)
        # Prevent numpy from thinking it is still in its setup process:
        __builtins__.__NUMPY_SETUP__ = False
        import numpy
        self.include_dirs.append(numpy.get_include())

<<<<<<< HEAD
=======

>>>>>>> 6d1f715e
# Dealing with Cython
USE_CYTHON = os.environ.get('USE_CYTHON', False)
ext = '.pyx' if USE_CYTHON else '.c'

extensions = [
]

if USE_CYTHON:
    from Cython.Build import cythonize
    extensions = cythonize(extensions)

classes = """
    Development Status :: 3 - Alpha
    License :: OSI Approved :: GNU General Public License v3 (GPLv3)
    Topic :: Software Development :: Libraries
    Topic :: Scientific/Engineering
    Topic :: Scientific/Engineering :: Bio-Informatics
    Programming Language :: Python :: 3
    Programming Language :: Python :: 3 :: Only
    Operating System :: Unix
    Operating System :: POSIX
    Operating System :: MacOS :: MacOS X
"""
classifiers = [s.strip() for s in classes.split('\n') if s]

description = ('Compositional data analysis tools and visualizations')

with open('README.md') as f:
    long_description = f.read()


# version parsing from __init__ pulled from Flask's setup.py
# https://github.com/mitsuhiko/flask/blob/master/setup.py
_version_re = re.compile(r'__version__\s+=\s+(.*)')

with open('gneiss/__init__.py', 'rb') as f:
    hit = _version_re.search(f.read().decode('utf-8')).group(1)
    version = str(ast.literal_eval(hit))

setup(name='gneiss',
      version=version,
      license='GPLv3',
      description=description,
      long_description=long_description,
      author="gneiss development team",
      author_email="jamietmorton@gmail.com",
      maintainer="gneiss development team",
      maintainer_email="jamietmorton@gmail.com",
      packages=find_packages(),
      setup_requires=['numpy >= 1.9.2'],
      ext_modules=extensions,
      cmdclass={'build_ext': build_ext},
      install_requires=[
          'IPython >= 3.2.0',
          'matplotlib >= 1.4.3',
          'numpy >= 1.9.2',
          'pandas >= 0.18.0',
          'scipy >= 0.15.1',
          'nose >= 1.3.7',
          'scikit-bio==0.5.1',
<<<<<<< HEAD
          'statsmodels',
          'ete3'
=======
          'statsmodels>=0.8.0',
          'ete3',
>>>>>>> 6d1f715e
      ],
      extra_require={
          'q2': ['qiime >= 2.0.5', 'biom-format', 'seaborn']
      },
      classifiers=classifiers,
      package_data={
          },
      entry_points={
          'qiime2.plugins':
          ['gneiss=gneiss.plugin_setup:plugin']
      })<|MERGE_RESOLUTION|>--- conflicted
+++ resolved
@@ -24,10 +24,7 @@
         import numpy
         self.include_dirs.append(numpy.get_include())
 
-<<<<<<< HEAD
-=======
 
->>>>>>> 6d1f715e
 # Dealing with Cython
 USE_CYTHON = os.environ.get('USE_CYTHON', False)
 ext = '.pyx' if USE_CYTHON else '.c'
@@ -88,13 +85,8 @@
           'scipy >= 0.15.1',
           'nose >= 1.3.7',
           'scikit-bio==0.5.1',
-<<<<<<< HEAD
-          'statsmodels',
-          'ete3'
-=======
           'statsmodels>=0.8.0',
           'ete3',
->>>>>>> 6d1f715e
       ],
       extra_require={
           'q2': ['qiime >= 2.0.5', 'biom-format', 'seaborn']
